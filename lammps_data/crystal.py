import math
import os
import copy
import numpy as np

from lammps_data import ase
from lammps_data.uff_table import UffTable
from lammps_data.angles import get_angles, calculate_angle


class MOF:
    """
    MOF class that holds coordinate, atom name, and unit cell information
    """
    def __init__(self, file_path, file_format='cif'):
        """
        Initialize MOF name, unit cell volume and parameters, atom names and coordinates, and
        unique atom names and coordinates.
        file_format -> ('cif' / 'dict' / 'mol2' / ...)
        """
        if file_format == 'dict':
            molecule = file_path
            self.atom_coors = molecule['atom_coors']
            self.atom_names = molecule['atom_names']
            self.name = molecule['name']
            self.path = file_path
        else:
            self.path = file_path
            self.name, file_format = os.path.splitext(os.path.basename(file_path))
            file_format = file_format[1:]
            self.ase_atoms, molecule = ase.read(file_path, input_format=file_format)

            self.atom_coors = molecule['atom_coors']
            self.atom_names = molecule['atom_names']
            self.uc_size = molecule['uc_size']
            self.uc_angle = molecule['uc_angle']
            self.atoms = molecule['atoms']
            self.separate_atoms()
            self.unit_cell_volume()

    def __repr__(self):
        return "<MOF object: %s>" % (self.name)

    def __str__(self):
        return self.name

    def __len__(self):
        return len(self.atom_coors)

    def __eq__(self, other):
        return (isinstance(other, self.__class__) and self.name == other.name)

    def __ne__(self, other):
        return not self.__eq__(other)

    def set_force_field(self, ff_type):
        """
        Initializes force field parameters according to unique atom names.
        """
        ff_param = get_ff_parameters(self.uniq_atom_names, ff_type)
        self.sigma = []
        self.epsilon = []
        for i in range(len(ff_param)):
            self.uniq_atom_names[i] = ff_param[i][0]
            self.sigma.append(ff_param[i][1])
            self.epsilon.append(ff_param[i][2])

    def calculate_vectors(self):
        """ Calculates unit cell vectors and edge points """
        self.uc_vectors = Packing.uc_vectors(self.uc_size, self.uc_angle)
        self.edge_points = Packing.edge_points(self.uc_vectors)

    def extend_unit_cell(self, cut_off=None, pack=None):
        """
        Extends unit cell of a MOF object according to a given cut_off value or packing list.
        If both are given pack argument has priority over cut_off.
        - pack=[x, y, z]
            Extends unit cell [(x) x (y) x (z)]
        - cut_off=*number
            The structure is extended so that all the points in the center unit cell are
            at least *cut_off Angstroms away.
        This enables energy map calculation by providing coordinates for surrounding atoms.
        Also enables checking for collisions in the extended unit cell of mobile layer
        and energy map.
        The *ext_cut_off parameter in the sim_par input file determines the amount of packing.
        - A high cut off value such as 100 Angstrom can be used to ensure there is no collisions
        between the interpenetrating layers.
        """
        self.calculate_vectors()
        if pack is not None:
            self.packing_factor = pack
        elif cut_off is not None:
            self.packing_factor = Packing.factor(self.uc_size, cut_off)
        else:
            print('Please enter packing factor or cut_off value!')
        trans_vec = Packing.translation_vectors(self.packing_factor, self.uc_vectors)
        self.packed_coors = Packing.uc_coors(trans_vec, self.packing_factor, self.uc_vectors, self.atom_coors)

        extended_structure = {'atom_names': [], 'atom_coors': [], 'atoms': [], 'name': self.name}
        for unit_cell in self.packed_coors:
            for coor_index, coor in enumerate(unit_cell):
                atom_name = self.atom_names[coor_index]
                atom_number = self.atoms[coor_index][3]
                extended_structure['atom_names'].append(atom_name)
                extended_structure['atom_coors'].append(coor)
                extended_structure['atoms'].append((coor[0], coor[1], coor[2], atom_number))

        packed_mof = copy.deepcopy(self)
        packed_mof.uc_size = np.array(self.uc_size) * np.array(self.packing_factor)
        packed_mof.uc_vectors = np.array(self.uc_vectors) * np.array(self.packing_factor)
        packed_mof.atoms = extended_structure['atoms']
        packed_mof.atom_names = extended_structure['atom_names']
        packed_mof.atom_coors = extended_structure['atom_coors']
        return packed_mof

    def separate_atoms(self):
        """
        Identifies different types of atoms in given atom coordinates and atom names
        Returns unique atom coordinates and unique atom names
        """
        uniq_atom_names = []
        for atom in self.atom_names:
            if atom not in uniq_atom_names:
                uniq_atom_names.append(atom)

        uniq_atom_coors = [[] for i in range(len(uniq_atom_names))]
        for atom_index in range(len(self.atom_coors)):
            for uniq_atom_index, uniq_atom in enumerate(uniq_atom_names):
                if self.atom_names[atom_index] == uniq_atom:
                    uniq_atom_coors[uniq_atom_index].append(self.atom_coors[atom_index])

        self.uniq_atom_names = uniq_atom_names
        self.uniq_atom_coors = uniq_atom_coors

    def calculate_cut_off(self):
        """
        Calculate cut-off radius as Rc = L/2 from a given MOF object.
        """
        width_a = self.ucv / (self.uc_size[1] * self.uc_size[2] / math.sin(math.radians(self.uc_angle[0])))
        width_b = self.ucv / (self.uc_size[0] * self.uc_size[2] / math.sin(math.radians(self.uc_angle[1])))
        width_c = self.ucv / (self.uc_size[0] * self.uc_size[1] / math.sin(math.radians(self.uc_angle[2])))
        self.cut_off = min(width_a / 2, width_b / 2, width_c / 2)

    def unit_cell_volume(self):
        """
        Calculates unit cell volume of a given MOF object.
        """
        a = self.uc_size[0]
        b = self.uc_size[1]
        c = self.uc_size[2]
        alp = math.radians(self.uc_angle[0])
        bet = math.radians(self.uc_angle[1])
        gam = math.radians(self.uc_angle[2])

        volume = 1 - math.cos(alp)**2 - math.cos(bet)**2 - math.cos(gam)**2
        volume += 2 * math.cos(alp) * math.cos(bet) * math.cos(gam)
        volume = a * b * c * math.sqrt(volume)
        frac_volume = volume / (a * b * c)

        self.ucv = volume
        self.frac_ucv = frac_volume

    def pbc_parameters(self):
        """
        Calculates constants used in periodic boundary conditions.
        """
        uc_cos = [math.cos(math.radians(a)) for a in self.uc_angle]
        uc_sin = [math.sin(math.radians(a)) for a in self.uc_angle]
        a, b, c = self.uc_size
        v = self.frac_ucv

        xf1 = 1 / a
        xf2 = - uc_cos[2] / (a * uc_sin[2])
        xf3 = (uc_cos[0] * uc_cos[2] - uc_cos[1]) / (a * v * uc_sin[2])
        yf1 = 1 / (b * uc_sin[2])
        yf2 = (uc_cos[1] * uc_cos[2] - uc_cos[0]) / (b * v * uc_sin[2])
        zf1 = uc_sin[2] / (c * v)
        self.to_frac = [xf1, xf2, xf3, yf1, yf2, zf1]

        xc1 = a
        xc2 = b * uc_cos[2]
        xc3 = c * uc_cos[1]
        yc1 = b * uc_sin[2]
        yc2 = c * (uc_cos[0] - uc_cos[1] * uc_cos[2]) / uc_sin[2]
        zc1 = c * v / uc_sin[2]
        self.to_car = [xc1, xc2, xc3, yc1, yc2, zc1]

    def clone(self):
        """
        Clones MOF object into a new MOF object
        """
        if type(self.path) is str:
            clone_mof = MOF(self.path)
        elif type(self.path) is dict:
            clone_mof = MOF(self.path, file_format='dict')
        if hasattr(self, 'packing_factor'):
            clone_mof.extend_unit_cell(pack=self.packing_factor)
        return clone_mof

    def join(self, new_mof, colorify=False, atom_color=['C', 'O']):
        """
        Combines atom names and coordinates of two given structure dictionaries.
        The structure dictionaries should be in following format:
         >>> structure = {'atom_names': [*atom names], 'atom_coors':[*atom coors]}
        """
        base_atom_name = atom_color[0]
        new_atom_name = atom_color[1]
        joined_atom_names = []
        joined_atom_coors = []
        joined_ase_atoms = self.ase_atoms.copy()

        if colorify:
            joined_ase_atoms.set_chemical_symbols([base_atom_name] * len(self.atom_names))
            for coor in new_mof.atom_coors:
                joined_atom_names.append(new_atom_name)
                joined_atom_coors.append(coor)
                joined_ase_atoms.append(ase.ase_atom(symbol=new_atom_name, position=coor))

            for coor in self.atom_coors:
                joined_atom_names.append(base_atom_name)
                joined_atom_coors.append(coor)

        else:
            for atom, coor in zip(new_mof.atom_names, new_mof.atom_coors):
                joined_atom_names.append(atom)
                joined_atom_coors.append(coor)
                joined_ase_atoms.append(ase.ase_atom(symbol=atom, position=coor))

            for atom, coor in zip(self.atom_names, self.atom_coors):
                joined_atom_names.append(atom)
                joined_atom_coors.append(coor)

        joined_structure = {'atom_names': joined_atom_names, 'atom_coors': joined_atom_coors}
        joined_structure['name'] = self.name + '_' + new_mof.name
        joined_mof = MOF(joined_structure, file_format='dict')
        joined_mof.ase_atoms = joined_ase_atoms

        return joined_mof

    def export(self, export_dir, file_format='xyz'):
        """
        Export MOF atom coordinates and names in .xyz format.

        Example usage:
         >>> mof.export(export_dir, file_format='xyz')
        """
        if file_format == 'xyz':
            xyz_path = os.path.join(export_dir, self.name + '.xyz')
            if os.path.exists(xyz_path):
                os.remove(xyz_path)

            with open(xyz_path, 'w') as xyz_file:
                xyz_file.write(str(len(self.atom_coors)) + '\n')
                xyz_file.write(self.name + '\n')
                for atom, coor in zip(self.atom_names, self.atom_coors):
                    xyz_file.write(atom + ' ' + str(coor[0]) + ' ' + str(coor[1]) + ' ' + str(coor[2]) + '\n')

        else:
            file_path = os.path.join(export_dir, self.name + '.' + file_format)
            ase.write(file_path, self.ase_atoms, file_format=file_format)

    def topology(self):
        """
        Get topology of the MOF object.
        --------------------------------------------------------------------------------------------
        Instead of determining bonds and agles separately it might be better idea to get them all
        together here since we need them before atom typing. Also we need to figure out which bonds
        are crossing the boundaries to calculate all angles correctly.
        If all topology is determined together it would also be more efficient since we can
        calculate the angles and bonds at the same time.
<<<<<<< HEAD
        --------------------------------------------------------------------------------------------
        # NOT COMPLETED !!!
=======
        """
>>>>>>> e0764b8c
        self.bonds, self.periodic_bonds = [], []
        self.angles, self.periodic_angles = [], []
        self.dihedrals, self.periodic_dihedrals = [], []
        self.calculate_vectors()

        atoms_list = list(enumerate(self.atoms))
        max_rad = max([rcov[a[1][3]] for a in atoms_list])
        translations = [[0, 0, 0]]
        for v in self.cell_vectors:
            translations.append(v)
            translations.append([-v[0], -v[1], -v[2]])

        for i in range(0, len(atoms_list)):
            max_cutoff = rcov[atoms_list[i][1][3]] + max_rad + RADIUS_BUFFER
            atom1 = atoms_list[i][1][:3]

            neighbors = dict(bonds=[], atoms=[], bond_lengths=[])
            for j in range(i + 1, len(atoms_list)):
                atom2 = atoms_list[j][1][:3]
                max_bond_distance = (rcov[atoms_list[i][1][3]] + rcov[atoms_list[j][1][3]] + RADIUS_BUFFER)
                for t in translations:
                    atom2_t = [atom2[0] + t[0], atom2[1] + t[1], atom2[2] + t[2]]
                    distance = ((atom1[0] - atom2_t[0]) ** 2 +
                                (atom1[1] - atom2_t[1]) ** 2 +
                                (atom1[2] - atom2_t[2]) ** 2) ** 0.5
                    if distance >= 0.16 and distance <= max_bond_distance:
                        bonded_atoms = sorted((atoms_list[i][0], atoms_list[j][0]))

                        neighbors['atoms'].append((atom2_t[0], atom2_t[1], atom2_t[2], j))
                        neighbors['bonds'].append((bonded_atoms[0], bonded_atoms[1]))
                        neighbors['bond_lengths'].append(distance)
                        self.bonds.append((bonded_atoms[0], bonded_atoms[1], distance))
                        if t = [0, 0, 0]:
                            self.periodic_bonds.append((bonded_atoms[0], bonded_atoms[1], distance))
                        break
            # Get angles
            neighbors['angles'] = get_angles(neighbors['bonds'])
            neighbors['angle_values'] = []
            for angle in neighbors['angles']:
<<<<<<< HEAD
                p1 = [a[3] for a in neighbors['atoms'] if a[3] == angle[0]]  # There must a better way of doing this
                p2 = ...
                p3 = ...
                neighbors['angle_values'].append(calculate_angle(p1, p2, p3))
        """
        return None
=======
                p1 = [a[3] for a in neighbors['atoms'] if a[3] == angle[0]] # There must a better way of doing this
                p2 = ...
                p3 = ...
                neighbors['angle_values'].append(calculate_angle(p1, p2, p3))

        return bonds
>>>>>>> e0764b8c

    def assign_UFF_atom_types(self, tolerance=10):
        uff = UffTable()
        self.atom_types = []
        self.unique_atom_types = dict()
        for atom_idx, atom in enumerate(self.atoms):
            atom_bonds = [x for x in self.bonds if atom_idx in x]
            n_bonds = len(atom_bonds)
            element = self.atom_names[atom_idx]
            """

            Figure out periodic bonds and calculate angles for those separately
            -> Alternatively first go through each atom and calculate bonds + angles

            """
            atom_angles = [calculate_angle(self.atoms[a[0]][:3], self.atoms[a[1]][:3], self.atoms[a[2]][:3]) for a in get_angles(atom_bonds)]
            avg_angle = sum(atom_angles) / len(atom_angles)
            if all([math.isclose(angle, avg_angle, abs_tol=tolerance) for angle in atom_angles]):
                uff_row = uff.lookup(element, n_bonds, avg_angle)
                self.atom_types.append(uff_row['type'])
                if uff_row['type'] not in self.unique_atom_types:
                    self.unique_atom_types[uff_row['type']] = uff_row
            elif n_bonds == 4:
                # Check square planar case
                ortho = all([math.isclose(angle, avg_angle, abs_tol=tolerance) for angle in sorted(atom_angles)[:4]])
                linear = all([math.isclose(angle, avg_angle, abs_tol=tolerance) for angle in sorted(atom_angles)[4:]])
                if ortho and linear:
                    print('Found square planar')
                    print('Element: %s | NumBonds: %i | AvgAngle: % .3f' % (self.atom_names[atom_idx], len(atom_bonds), avg_angle))
                    print('All angles:', atom_angles)
                    uff_row = uff.lookup(element, n_bonds, avg_angle)
                    self.atom_types.append(uff_row['type'])
                    if uff_row['type'] not in self.unique_atom_types:
                        self.unique_atom_types[uff_row['type']] = uff_row
                else:
                    print('Element: %s | NumBonds: %i | AvgAngle: % .3f' % (self.atom_names[atom_idx], len(atom_bonds), avg_angle))
                    print('All angles:', atom_angles)
                    raise AtomTypingError("%s atom does not fit square planar geometry" % (self.atom_names[atom_idx]))
            else:
                # Throw an error
                print('Element: %s | NumBonds: %i | AvgAngle: % .3f' % (self.atom_names[atom_idx], len(atom_bonds), avg_angle))
                print('All angles:', atom_angles)
                raise AtomTypingError("%s atom cannot be typed" % (self.atom_names[atom_idx]))


class Packing:
    """
    Packing class containing functions used for packing unit cells
    """
    @classmethod
    def factor(cls, uc_size, cut_off):
        """
        Calculate packing factor for given unit cell size and cut off radius
        """
        packing_factor = []
        for uc_length in uc_size:
            packing_factor.append(math.ceil(cut_off / uc_length) * 2 + 1)
        return packing_factor

    @classmethod
    def uc_vectors(cls, uc_size, uc_angle):
        """
        Calculate unit cell vectors for given unit cell size and angles
        """
        a = uc_size[0]
        b = uc_size[1]
        c = uc_size[2]
        alpha = math.radians(uc_angle[0])
        beta = math.radians(uc_angle[1])
        gamma = math.radians(uc_angle[2])

        x_v = [a, 0, 0]
        y_v = [b * math.cos(gamma), b * math.sin(gamma), 0]
        z_v = [0.0] * 3
        z_v[0] = c * math.cos(beta)
        z_v[1] = (c * b * math.cos(alpha) - y_v[0] * z_v[0]) / y_v[1]
        z_v[2] = math.sqrt(c * c - z_v[0] * z_v[0] - z_v[1] * z_v[1])
        uc_vectors = [x_v, y_v, z_v]
        return uc_vectors

    @classmethod
    def translation_vectors(cls, packing_factor, uc_vectors):
        """
        Calculate translation vectors for given packing factor and uc vectors
        """
        packing_amount = []
        for x in range(packing_factor[0]):
            for y in range(packing_factor[1]):
                for z in range(packing_factor[2]):
                    packing_amount.append([x, y, z])

        x_v = uc_vectors[0]
        y_v = uc_vectors[1]
        z_v = uc_vectors[2]
        translation_vectors = []
        for pack in packing_amount:
            x_trans = x_v[0] * pack[0] + y_v[0] * pack[1] + z_v[0] * pack[2]
            y_trans = x_v[1] * pack[0] + y_v[1] * pack[1] + z_v[1] * pack[2]
            z_trans = x_v[2] * pack[0] + y_v[2] * pack[1] + z_v[2] * pack[2]
            translation_vectors.append([x_trans, y_trans, z_trans])

        return translation_vectors

    @classmethod
    def uc_coors(cls, translation_vectors, packing_factors, uc_vectors, atom_coors):
        """
        Calculate packed coordinates for given:
        - translation vectors  - packing factor     - unit cell vectors    - atom coordinates
        """
        x_v = uc_vectors[0]
        y_v = uc_vectors[1]
        z_v = uc_vectors[2]

        packed_coors = [[] for i in range(len(translation_vectors))]
        translation_factor = []
        origin_trans_vec = []
        for dim, factor in enumerate(packing_factors):
            translation_factor.append((factor - 1) / 2)
            origin_translation = (factor - 1) / 2 * x_v[dim] + (factor - 1) / 2 * y_v[dim]
            origin_translation += (factor - 1) / 2 * z_v[dim]
            origin_trans_vec.append(origin_translation)

        packing_index = 0
        for translation in translation_vectors:
            for coor in atom_coors:
                x = coor[0] + translation[0] - origin_trans_vec[0]
                y = coor[1] + translation[1] - origin_trans_vec[1]
                z = coor[2] + translation[2] - origin_trans_vec[2]
                packed_coors[packing_index].append([x, y, z])
            packing_index += 1

        return packed_coors

    @classmethod
    def edge_points(cls, uc_vectors):
        """
        Calculate coordinates of unit cell edges in order of:
        (0, 0, 0) - (a, 0, 0) - (b, 0, 0) - (c, 0, 0)
        (a, b, 0) - (0, b, c) - (a, 0, c) - (a, b, c)
        """
        uc_edges = []
        uc_edges.append([0, 0, 0])

        # (a, 0, 0) - (b, 0, 0) - (c, 0, 0)
        for vec in uc_vectors:
            uc_edges.append(vec)

        # (a, b, 0)
        uc_edges.append([uc_vectors[0][0] + uc_vectors[1][0], uc_vectors[0][1] + uc_vectors[1][1],
                        uc_vectors[0][2] + uc_vectors[1][2]])
        # (0, b, c)
        uc_edges.append([uc_vectors[1][0] + uc_vectors[2][0], uc_vectors[1][1] + uc_vectors[2][1],
                        uc_vectors[1][2] + uc_vectors[2][2]])
        # (a, 0, c)
        uc_edges.append([uc_vectors[0][0] + uc_vectors[2][0], uc_vectors[0][1] + uc_vectors[2][1],
                        uc_vectors[0][2] + uc_vectors[2][2]])
        # (a, b, c)
        uc_edges.append([uc_vectors[0][0] + uc_vectors[1][0] + uc_vectors[2][0],
                        uc_vectors[0][1] + uc_vectors[1][1] + uc_vectors[2][1],
                        uc_vectors[0][2] + uc_vectors[1][2] + uc_vectors[2][2]])
        return uc_edges


class AtomTypingError(Exception):
    """ Raised when atom type could not be determined """
    pass<|MERGE_RESOLUTION|>--- conflicted
+++ resolved
@@ -268,12 +268,9 @@
         are crossing the boundaries to calculate all angles correctly.
         If all topology is determined together it would also be more efficient since we can
         calculate the angles and bonds at the same time.
-<<<<<<< HEAD
         --------------------------------------------------------------------------------------------
         # NOT COMPLETED !!!
-=======
-        """
->>>>>>> e0764b8c
+
         self.bonds, self.periodic_bonds = [], []
         self.angles, self.periodic_angles = [], []
         self.dihedrals, self.periodic_dihedrals = [], []
@@ -313,21 +310,13 @@
             neighbors['angles'] = get_angles(neighbors['bonds'])
             neighbors['angle_values'] = []
             for angle in neighbors['angles']:
-<<<<<<< HEAD
                 p1 = [a[3] for a in neighbors['atoms'] if a[3] == angle[0]]  # There must a better way of doing this
                 p2 = ...
                 p3 = ...
                 neighbors['angle_values'].append(calculate_angle(p1, p2, p3))
         """
         return None
-=======
-                p1 = [a[3] for a in neighbors['atoms'] if a[3] == angle[0]] # There must a better way of doing this
-                p2 = ...
-                p3 = ...
-                neighbors['angle_values'].append(calculate_angle(p1, p2, p3))
-
-        return bonds
->>>>>>> e0764b8c
+
 
     def assign_UFF_atom_types(self, tolerance=10):
         uff = UffTable()
